"""
The grand conductor of your fall detection drama! 🎭

This module implements the OopsieController - the mastermind behind your fall detection ecosystem.
It orchestrates the overly-sensitive detector (oopsie_alert) and the sensible filter (oopsie_nanny)
to create a balanced and effective fall detection system.
"""

import asyncio
import json
import logging
import re
import time
from pathlib import Path

import cv2
import re
import matplotlib
import matplotlib.pyplot as plt
import numpy as np
from colorama import Fore, Style, init

matplotlib.use("Agg")  # Use non-interactive backend
import io
import queue
import threading
import tkinter as tk
from concurrent.futures import ThreadPoolExecutor
from tkinter import scrolledtext

from PIL import Image, ImageTk, ImageDraw, ImageFont

from .oopsie_alert.oopsie_alert import FallDetector
from .oopsie_nanny.oopsie_nanny import ImageRecognizer

# Initialize colorama
init()


# Configure logging with colors
class ColoredFormatter(logging.Formatter):
    """Custom formatter that adds colors to log messages."""

    def format(self, record):
        if record.levelno == logging.ERROR:
            record.msg = f"{Fore.RED}{record.msg}{Style.RESET_ALL}"
        elif record.levelno == logging.WARNING:
            record.msg = f"{Fore.YELLOW}{record.msg}{Style.RESET_ALL}"
        elif record.levelno == logging.INFO:
            record.msg = f"{Fore.GREEN}{record.msg}{Style.RESET_ALL}"
        elif record.levelno == logging.DEBUG:
            record.msg = f"{Fore.CYAN}{record.msg}{Style.RESET_ALL}"
        return super().format(record)


# Custom handler to send logs to tkinter
class TkinterLogHandler(logging.Handler):
    def __init__(self, log_queue):
        super().__init__()
        self.log_queue = log_queue
        self.setFormatter(ColoredFormatter("%(asctime)s - %(levelname)s - %(message)s"))

    def emit(self, record):
        try:
            msg = self.format(record)
            self.log_queue.put(msg)
        except Exception:
            self.handleError(record)


# Configure logging
logger = logging.getLogger(__name__)
logger.setLevel(logging.INFO)  # This sets the base log level

# Create queue for log messages
log_queue = queue.Queue()

# Add console handler with DEBUG level
console_handler = logging.StreamHandler()
console_handler.setLevel(logging.INFO)  # Console will show all messages
console_handler.setFormatter(ColoredFormatter("%(asctime)s - %(levelname)s - %(message)s"))
logger.addHandler(console_handler)

# Add tkinter handler with INFO level
tk_handler = TkinterLogHandler(log_queue)
tk_handler.setLevel(logging.INFO)  # Tkinter window will show INFO and above
logger.addHandler(tk_handler)


class OopsieController:
    """
    The main controller that orchestrates fall detection and verification.

    This class integrates the sensitive fall detector (OopsieAlert) with the rational
    verification system (OopsieNanny) to create a balanced fall detection system.

    Attributes:
        alert: The sensitive fall detector that triggers on potential falls
        nanny: The rational verifier that confirms if a fall is real
        warning_frames: Number of frames to show warning when fall is confirmed
        current_warning_frames: Counter for current warning display
        fall_confirmed: Whether the current detection has been confirmed
        is_processing_video: Whether the controller is processing a video
        last_llm_request_time: Timestamp of the last LLM request
        llm_cooldown: Minimum seconds between LLM requests
        last_pose_data: Store of the last processed pose data
        thresholds: Configuration values loaded from JSON
        update_counter: Counter for update frequency
        threshold_history: Dictionary to store threshold history
        max_history_length: Maximum length of threshold history
        fig_thresholds: Matplotlib figure for threshold history plots
        axs_thresholds: Matplotlib axes for threshold history plots
        fig_detection: Matplotlib figure for detection history plots
        ax_detection: Matplotlib axes for detection history plots
        plot_colors: Colors for threshold history plots
        detection_colors: Colors for detection history plots
        plot_lines: Dictionary to store plot lines
        plot_points: Dictionary to store plot points
        min_lines: Dictionary to store min lines
        max_lines: Dictionary to store max lines
        text_boxes: Dictionary to store text boxes
        detection_history: Dictionary to store detection history
        detection_lines: Dictionary to store detection lines
        error_counters: Dictionary to store error counters
        frame_history: List to store last 6 frames
        frame_timestamps: List to store timestamps for each frame
        max_history_frames: Number of frames to keep in history
        frame_interval: Seconds between frames (6 frames in 3 seconds)
        last_frame_time: Track last frame time
        frame_queue: Queue for incoming frames
        analysis_queue: Queue for analysis results
        thread_pool: ThreadPoolExecutor for analysis tasks
        is_analyzing: Boolean to track analysis status
        queue_status: Dictionary to store queue status
        algorithm_fall_subscribers: List of subscribers for algorithm-detected falls
        confirmed_fall_subscribers: List of subscribers for LLM-confirmed falls
    """

    def __init__(self):
        """Initialize the OopsieController with its components."""
        self.alert = FallDetector()
        self.nanny = ImageRecognizer()

        # Initialize subscribers
        self.algorithm_fall_subscribers = []
        self.confirmed_fall_subscribers = []

        # Initialize frame history
        self.frame_history = []  # Store last 6 frames
        self.frame_timestamps = []  # Store timestamps for each frame
        self.max_history_frames = 6  # Number of frames to keep in history
        self.frame_interval = 0.5  # Seconds between frames (6 frames in 3 seconds)
        self.last_frame_time = 0  # Track last frame time
        self.start_time = time.time()  # Track when processing started
        self.post_fall_frames = []  # Store frames after fall detection
        self.post_fall_timestamps = []  # Store timestamps for post-fall frames
        self.max_post_fall_frames = 6  # Number of frames to collect after fall
        self.is_collecting_post_fall = False  # Flag to track if we're collecting post-fall frames
        self.post_fall_frame_count = 0  # Track number of frames since fall detection
        self.post_fall_frame_interval = 10  # Collect one frame every 30 frames (assuming 10fps)

        # Load thresholds from config file
        config_path = Path(__file__).parent / "config" / "thresholds.json"
        try:
            with open(config_path) as f:
                self.thresholds = json.load(f)
        except Exception as e:
            logger.error(f"Failed to load thresholds from config file: {e!s}")
            # Set default values if config file fails to load
            self.thresholds = {
                "head_detection": {
                    "tilt_threshold": 2.0,
                    "position_threshold": 0.3,
                    "shoulder_ratio_threshold": 2.0,
                    "hip_ratio_threshold": 1.5,
                },
                "pose_detection": {"movement_threshold": 0.15},
<<<<<<< HEAD
                "fall_detection": {"confidence_threshold": 50},
=======
                "fall_detection": {"confidence_threshold": 70},
>>>>>>> 302f780a
                "llm": {"cooldown_seconds": 5},
                "warning": {"frames": 5},
                "auto_update": {"enabled": False, "min_confidence": 0.8, "max_adjustment": 0.1, "update_frequency": 5},
            }

        self.confirmed_fall_confidence_level = self.thresholds["fall_detection"]["confidence_threshold"]
        self.warning_frames = self.thresholds["warning"]["frames"]
        self.current_warning_frames = 0
        self.fall_confirmed = False
<<<<<<< HEAD
        self.fall_confidence_level = 0
=======
        self.fall_confidence = 0
>>>>>>> 302f780a
        self.is_processing_video = False
        self.last_llm_request_time = 0
        self.llm_cooldown = self.thresholds["llm"]["cooldown_seconds"]
        self.last_pose_data = None
        self.update_counter = 0  # Counter for update frequency

        # Initialize threshold history
        self.threshold_history = {"tilt": [], "position": [], "shoulder_ratio": [], "hip_ratio": []}
        self.max_history_length = 50  # Keep last 50 values

        # Initialize detection history
        self.detection_history = {
            "algorithm": [],  # Algorithm detection status (0 or 1)
            "llm": [],  # LLM detection status (0 or 1)
            "confirmed": [],  # Final confirmed status (0 or 1)
        }

        # Initialize error counters
        self.error_counters = {
            "algorithm": 0,  # Total algorithm detections
            "llm": 0,  # Total LLM confirmations
            "confirmed": 0,  # Total confirmed falls
        }

        # Initialize matplotlib figures with smaller sizes (30% smaller)
        self.fig_thresholds, self.axs_thresholds = plt.subplots(2, 2, figsize=(5.6, 4.2))  # 30% smaller
        self.fig_detection, self.ax_detection = plt.subplots(figsize=(5.6, 2.1))  # 30% smaller

        # Configure threshold plots
        self.fig_thresholds.suptitle("Threshold History", fontsize=12)
        self.fig_thresholds.patch.set_facecolor("#1e1e1e")
        self.fig_thresholds.patch.set_alpha(0.8)

        # Configure detection plot
        self.fig_detection.suptitle("Detection Status", fontsize=12)
        self.fig_detection.patch.set_facecolor("#1e1e1e")
        self.fig_detection.patch.set_alpha(0.8)

        # Configure subplots with smaller fonts
        for ax in self.axs_thresholds.flat:
            ax.set_facecolor("#2d2d2d")
            ax.tick_params(colors="white", labelsize=8)
            ax.spines["bottom"].set_color("white")
            ax.spines["top"].set_color("white")
            ax.spines["left"].set_color("white")
            ax.spines["right"].set_color("white")
            ax.xaxis.label.set_color("white")
            ax.yaxis.label.set_color("white")

        # Configure detection plot with smaller fonts
        self.ax_detection.set_facecolor("#2d2d2d")
        self.ax_detection.tick_params(colors="white", labelsize=8)
        self.ax_detection.spines["bottom"].set_color("white")
        self.ax_detection.spines["top"].set_color("white")
        self.ax_detection.spines["left"].set_color("white")
        self.ax_detection.spines["right"].set_color("white")
        self.ax_detection.xaxis.label.set_color("white")
        self.ax_detection.yaxis.label.set_color("white")
        self.ax_detection.set_ylim(-0.1, 1.1)
        self.ax_detection.set_yticks([0, 1])
        self.ax_detection.set_yticklabels(["No Fall", "Fall"], fontsize=8)

        # Set titles and labels for threshold plots with smaller fonts
        self.axs_thresholds[0, 0].set_title("Tilt Threshold", color="white", fontsize=10)
        self.axs_thresholds[0, 1].set_title("Position Threshold", color="white", fontsize=10)
        self.axs_thresholds[1, 0].set_title("Shoulder Ratio", color="white", fontsize=10)
        self.axs_thresholds[1, 1].set_title("Hip Ratio", color="white", fontsize=10)

        # Colors for each metric
        self.plot_colors = {
            "tilt": "#00ffff",  # Cyan
            "position": "#ffff00",  # Yellow
            "shoulder_ratio": "#ff00ff",  # Magenta
            "hip_ratio": "#00ff00",  # Green
        }

        # Colors for detection lines
        self.detection_colors = {
            "algorithm": "#ff0000",  # Red
            "llm": "#00ff00",  # Green
            "confirmed": "#0000ff",  # Blue
        }

        # Initialize plot lines and points
        self.plot_lines = {}
        self.plot_points = {}
        self.min_lines = {}
        self.max_lines = {}
        self.text_boxes = {}

        # Initialize detection lines
        self.detection_lines = {}

        # Initialize plot elements
        metrics = {"tilt": (0, 0), "position": (0, 1), "shoulder_ratio": (1, 0), "hip_ratio": (1, 1)}

        for metric, (row, col) in metrics.items():
            ax = self.axs_thresholds[row, col]
            # Create initial empty line
            (self.plot_lines[metric],) = ax.plot([], [], color=self.plot_colors[metric], linewidth=1.5)
            # Create initial point
            (self.plot_points[metric],) = ax.plot([], [], "o", color=self.plot_colors[metric], markersize=4)
            # Create min/max lines
            self.min_lines[metric] = ax.axhline(y=0, color="white", linestyle="--", alpha=0.3)
            self.max_lines[metric] = ax.axhline(y=0, color="white", linestyle="--", alpha=0.3)
            # Create text box with smaller font
            self.text_boxes[metric] = ax.text(
                0.02,
                0.98,
                "",
                transform=ax.transAxes,
                color="white",
                verticalalignment="top",
                fontsize=8,
                bbox=dict(facecolor="black", alpha=0.5),
            )

        # Initialize detection lines with thinner lines
        for detector in ["algorithm", "llm", "confirmed"]:
            (self.detection_lines[detector],) = self.ax_detection.plot(
                [], [], color=self.detection_colors[detector], linewidth=1.5, label=detector.capitalize()
            )

        # Add legend to detection plot with smaller font
        self.ax_detection.legend(
            loc="upper right", facecolor="#2d2d2d", edgecolor="white", labelcolor="white", fontsize=8
        )

        # Add error counter text to detection plot
        self.error_text = self.ax_detection.text(
            0.02,
            0.02,
            "",
            transform=self.ax_detection.transAxes,
            color="white",
            fontsize=8,
            bbox=dict(facecolor="black", alpha=0.5),
        )

        # Set initial layout with tighter spacing
        plt.tight_layout(pad=1.0)

        # Create tkinter window in a separate thread
        self.plot_thread = threading.Thread(target=self._run_plot_window, daemon=True)
        self.plot_thread.start()

        # Track last values to avoid unnecessary updates
        self.last_values = dict.fromkeys(metrics)

        # Initialize queues and thread pool
        self.frame_queue = queue.Queue(maxsize=30)  # Max 30 frames in queue
        self.analysis_queue = queue.Queue()  # Queue for analysis results
        self.thread_pool = ThreadPoolExecutor(max_workers=2)  # 2 worker threads for analysis
        self.is_analyzing = False
        self.queue_status = {"total_queued": 0, "total_processed": 0, "dropped_frames": 0}

        # Start analysis worker thread
        self.analysis_thread = threading.Thread(target=self._analysis_worker, daemon=True)
        self.analysis_thread.start()

        logger.info("OopsieController initialized and ready for fall detection")

    def _run_plot_window(self) -> None:
        """Run the tkinter window in a separate thread."""
        try:
            # Create tkinter window
            self.root = tk.Tk()
            self.root.title("Fall Detection Monitor")

            # Calculate window size based on plot dimensions
            window_width = 1120  # 560 * 2 for plots and sequence
            window_height = 800  # Increased height to accommodate log widget

            # Set window size and make it non-resizable
            self.root.geometry(f"{window_width}x{window_height}")
            self.root.resizable(False, False)
            self.root.configure(bg="#1e1e1e")

            # Create main frame
            main_frame = tk.Frame(self.root, bg="#1e1e1e")
            main_frame.pack(fill=tk.BOTH, expand=True)

            # Create left frame for plots
            left_frame = tk.Frame(main_frame, bg="#1e1e1e", width=560)
            left_frame.pack(side=tk.LEFT, fill=tk.BOTH, expand=True)

            # Create right frame for sequence and logs
            right_frame = tk.Frame(main_frame, bg="#1e1e1e", width=560)
            right_frame.pack(side=tk.RIGHT, fill=tk.BOTH, expand=True)

            # Create plot frames in left frame
            threshold_frame = tk.Frame(left_frame, bg="#1e1e1e", height=420)
            threshold_frame.pack(fill=tk.BOTH, expand=True, side=tk.TOP)

            detection_frame = tk.Frame(left_frame, bg="#1e1e1e", height=210)
            detection_frame.pack(fill=tk.BOTH, expand=True, side=tk.TOP)

            # Create sequence frame in right frame
            sequence_frame = tk.Frame(right_frame, bg="#1e1e1e")
            sequence_frame.pack(fill=tk.BOTH, expand=True)

            # Create log frame below sequence
            log_frame = tk.Frame(right_frame, bg="#1e1e1e")
            log_frame.pack(fill=tk.BOTH, expand=True)

            # Create labels for plot images
            self.threshold_label = tk.Label(threshold_frame, bg="#1e1e1e")
            self.threshold_label.pack(fill=tk.BOTH, expand=True)

            self.detection_label = tk.Label(detection_frame, bg="#1e1e1e")
            self.detection_label.pack(fill=tk.BOTH, expand=True)

            # Create label for sequence image
            self.sequence_label = tk.Label(sequence_frame, bg="#1e1e1e")
            self.sequence_label.pack(fill=tk.BOTH, expand=True)

            # Create queue status label
            self.queue_status_label = tk.Label(
                log_frame,
                text="Queue Status: Initializing...",
                bg="#1e1e1e",
                fg="white",
                font=("Courier", 10),
                justify=tk.LEFT,
            )
            self.queue_status_label.pack(fill=tk.X, padx=10, pady=5)

            # Create scrolled text widget for logs
            self.log_text = scrolledtext.ScrolledText(
                log_frame, bg="#2d2d2d", fg="white", font=("Courier", 10), height=10
            )
            self.log_text.pack(fill=tk.BOTH, expand=True, padx=10, pady=5)

            # Start periodic updates
            self._update_plots()
            self._update_queue_status()
            self._update_logs()

            # Start the tkinter event loop
            self.root.mainloop()

        except Exception as e:
            logger.error(f"Error in plot window thread: {e!s}")

    def _update_plots(self) -> None:
        """Update both plot images in the tkinter window."""
        try:
            # Update threshold plot
            buf_threshold = io.BytesIO()
            self.fig_thresholds.savefig(buf_threshold, format="png", facecolor="#1e1e1e", edgecolor="none")
            buf_threshold.seek(0)

            # Update detection plot
            buf_detection = io.BytesIO()
            self.fig_detection.savefig(buf_detection, format="png", facecolor="#1e1e1e", edgecolor="none")
            buf_detection.seek(0)

            # Convert to PIL Images
            threshold_image = Image.open(buf_threshold)
            detection_image = Image.open(buf_detection)

            # Convert to PhotoImages
            threshold_photo = ImageTk.PhotoImage(threshold_image)
            detection_photo = ImageTk.PhotoImage(detection_image)

            # Update the labels
            self.threshold_label.configure(image=threshold_photo)
            self.threshold_label.image = threshold_photo

            self.detection_label.configure(image=detection_photo)
            self.detection_label.image = detection_photo

            # Update sequence image if available and has changed
            if hasattr(self, "last_sequence_path") and Path(self.last_sequence_path).exists():
                try:
                    # Check if file has been modified since last update
                    current_mtime = Path(self.last_sequence_path).stat().st_mtime
                    if not hasattr(self, "last_sequence_mtime") or current_mtime > self.last_sequence_mtime:
                        sequence_image = Image.open(self.last_sequence_path)

                        # Calculate target size maintaining aspect ratio
                        target_width = 560  # Half of window width
                        target_height = 630  # Total height of plots

                        # Get original dimensions
                        orig_width, orig_height = sequence_image.size

                        # Calculate aspect ratios
                        target_ratio = target_width / target_height
                        orig_ratio = orig_width / orig_height

                        # Calculate new dimensions maintaining aspect ratio
                        if orig_ratio > target_ratio:
                            # Image is wider than target ratio
                            new_width = target_width
                            new_height = int(target_width / orig_ratio)
                        else:
                            # Image is taller than target ratio
                            new_height = target_height
                            new_width = int(target_height * orig_ratio)

                        # Resize image maintaining aspect ratio
                        sequence_image = sequence_image.resize((new_width, new_height), Image.Resampling.LANCZOS)

                        # Create a new image with black background
                        final_image = Image.new("RGB", (target_width, target_height), (30, 30, 30))

                        # Calculate position to center the image
                        x = (target_width - new_width) // 2
                        y = (target_height - new_height) // 2

                        # Paste the resized image onto the center of the black background
                        final_image.paste(sequence_image, (x, y))

                        # Add a title to the sequence image
                        draw = ImageDraw.Draw(final_image)
                        font = ImageFont.truetype("DejaVuSans.ttf", 16)
                        draw.text((10, 10), "Fall Detection Sequence", fill=(255, 255, 255), font=font)

                        # Convert to PhotoImage
                        sequence_photo = ImageTk.PhotoImage(final_image)
                        self.sequence_label.configure(image=sequence_photo)
                        self.sequence_label.image = sequence_photo

                        # Update last modification time
                        self.last_sequence_mtime = current_mtime
                except Exception as e:
                    logger.error(f"Error updating sequence image: {e!s}")

            # Schedule next update
            if hasattr(self, "root"):
                self.root.after(100, self._update_plots)

        except Exception as e:
            logger.error(f"Error updating plots: {e!s}")

    def _update_detection_history(self, algorithm_detected: bool, llm_detected: bool, confirmed: bool) -> None:
        """Update the detection history with new values."""
        try:
            # Convert boolean values to float (1.0 or 0.0)
            algorithm_value = 1.0 if algorithm_detected else 0.0
            llm_value = 1.0 if llm_detected else 0.0
            confirmed_value = 1.0 if confirmed else 0.0

            # Add new values to history
            self.detection_history["algorithm"].append(algorithm_value)
            self.detection_history["llm"].append(llm_value)
            self.detection_history["confirmed"].append(confirmed_value)

            # Keep history length limited
            for key in self.detection_history:
                if len(self.detection_history[key]) > self.max_history_length:
                    self.detection_history[key].pop(0)

            # Update detection plot
            x_data = list(range(len(self.detection_history["algorithm"])))
            for detector in ["algorithm", "llm", "confirmed"]:
                self.detection_lines[detector].set_data(x_data, self.detection_history[detector])

            # Adjust axes limits
            self.ax_detection.relim()
            self.ax_detection.autoscale_view()

            # Force redraw of the plot
            self.fig_detection.canvas.draw()

        except Exception as e:
            logger.error(f"Error updating detection history: {e!s}")

    def _draw_threshold_history(self) -> None:
        """Update the matplotlib plots with current threshold history."""
        try:
            # Update plots for each metric
            for metric, history in self.threshold_history.items():
                if not history:
                    continue

                # Update line data
                x_data = list(range(len(history)))
                self.plot_lines[metric].set_data(x_data, history)

                # Update point
                self.plot_points[metric].set_data([x_data[-1]], [history[-1]])

                # Update min/max lines
                min_val = min(history)
                max_val = max(history)
                self.min_lines[metric].set_ydata([min_val, min_val])
                self.max_lines[metric].set_ydata([max_val, max_val])

                # Update text with more detailed stats
                current = history[-1]
                initial = history[0]
                avg = sum(history) / len(history)
                change = ((current - initial) / initial) * 100

                stats_text = f"Current: {current:.2f}\nInitial: {initial:.2f}\nAvg: {avg:.2f}\nChange: {change:+.1f}%"
                self.text_boxes[metric].set_text(stats_text)

                # Adjust axes limits with padding
                ax = self.plot_lines[metric].axes
                y_min = min(history) * 0.95  # Add 5% padding
                y_max = max(history) * 1.05
                ax.set_ylim(y_min, y_max)
                ax.set_xlim(-1, len(history))

            # Force redraw of the figure
            self.fig_thresholds.canvas.draw()
            self.fig_thresholds.canvas.flush_events()

        except Exception as e:
            logger.error(f"Error updating threshold history plots: {e!s}")

    def _update_threshold_history(self, category: str, key: str, value: float) -> None:
        """
        Update the threshold history with new values.

        Args:
            category: Category of the threshold
            key: Specific threshold key
            value: New threshold value
        """
        try:
            if category == "head_detection":
                if key == "tilt_threshold":
                    self.threshold_history["tilt"].append(value)
                    if len(self.threshold_history["tilt"]) > self.max_history_length:
                        self.threshold_history["tilt"].pop(0)
                elif key == "position_threshold":
                    self.threshold_history["position"].append(value)
                    if len(self.threshold_history["position"]) > self.max_history_length:
                        self.threshold_history["position"].pop(0)
                elif key == "shoulder_ratio_threshold":
                    self.threshold_history["shoulder_ratio"].append(value)
                    if len(self.threshold_history["shoulder_ratio"]) > self.max_history_length:
                        self.threshold_history["shoulder_ratio"].pop(0)
                elif key == "hip_ratio_threshold":
                    self.threshold_history["hip_ratio"].append(value)
                    if len(self.threshold_history["hip_ratio"]) > self.max_history_length:
                        self.threshold_history["hip_ratio"].pop(0)

            # Force an immediate redraw of the threshold plots
            self._draw_threshold_history()

        except Exception as e:
            logger.error(f"Error updating threshold history: {e!s}")
            logger.error(f"Category: {category}, Key: {key}, Value: {value}")

    def _log_threshold_history(self) -> None:
        """Log the complete threshold history with colors."""
        logger.info(f"{Fore.CYAN}=== Threshold History ==={Style.RESET_ALL}")
        for metric, history in self.threshold_history.items():
            if history:
                # Calculate statistics
                current = history[-1]
                initial = history[0]
                min_val = min(history)
                max_val = max(history)
                avg = sum(history) / len(history)
                change = ((current - initial) / initial) * 100

                # Determine color based on change
                if change > 0:
                    change_color = Fore.RED
                elif change < 0:
                    change_color = Fore.GREEN
                else:
                    change_color = Fore.YELLOW

                # Log the statistics
                logger.info(f"{Fore.CYAN}{metric}:{Style.RESET_ALL}")
                logger.info(f"  Current: {Fore.YELLOW}{current:.2f}{Style.RESET_ALL}")
                logger.info(f"  Initial: {Fore.YELLOW}{initial:.2f}{Style.RESET_ALL}")
                logger.info(f"  Min: {Fore.YELLOW}{min_val:.2f}{Style.RESET_ALL}")
                logger.info(f"  Max: {Fore.YELLOW}{max_val:.2f}{Style.RESET_ALL}")
                logger.info(f"  Average: {Fore.YELLOW}{avg:.2f}{Style.RESET_ALL}")
                logger.info(f"  Change: {change_color}{change:+.1f}%{Style.RESET_ALL}")
                logger.info(f"  History: {Fore.YELLOW}{", ".join(f"{x:.2f}" for x in history)}{Style.RESET_ALL}")
                logger.info("")

    def _apply_threshold_adjustments(self, adjustments: dict) -> None:
        """Apply threshold adjustments with safety checks."""
        try:
            # Check if auto-update is enabled
            if not self.thresholds["auto_update"]["enabled"]:
                logger.info("Auto-update is disabled, skipping threshold adjustments")
                return

            # Check update frequency
            self.update_counter += 1
            logger.debug(f"Update counter: {self.update_counter}/{self.thresholds["auto_update"]["update_frequency"]}")
            if self.update_counter < self.thresholds["auto_update"]["update_frequency"]:
                logger.debug("Skipping update due to frequency check")
                return
            logger.debug("Update frequency reached, applying adjustments")
            self.update_counter = 0

            # Log the current configuration before changes
            logger.info(f"{Fore.CYAN}=== Current Configuration ==={Style.RESET_ALL}")
            for category, values in self.thresholds.items():
                if isinstance(values, dict):
                    logger.info(f"{Fore.YELLOW}{category}:{Style.RESET_ALL}")
                    for key, value in values.items():
                        logger.info(f"  {key}: {Fore.GREEN}{value}{Style.RESET_ALL}")

            # Apply adjustments with safety limits
            changes_made = False
            for category, values in adjustments.items():
                if category in self.thresholds:
                    for key, value in values.items():
                        if key in self.thresholds[category]:
                            # Calculate relative change
                            current_value = self.thresholds[category][key]
                            relative_change = abs(value - current_value) / current_value

                            # Apply maximum adjustment limit
                            if relative_change > self.thresholds["auto_update"]["max_adjustment"]:
                                if value > current_value:
                                    value = current_value * (1 + self.thresholds["auto_update"]["max_adjustment"])
                                else:
                                    value = current_value * (1 - self.thresholds["auto_update"]["max_adjustment"])
                                logger.info(f"Limited adjustment for {category}.{key} to {value:.2f}")

                            # Update the threshold and history
                            old_value = self.thresholds[category][key]
                            self.thresholds[category][key] = value
                            self._update_threshold_history(category, key, value)
                            changes_made = True

                            # Log the change
                            change_percent = ((value - old_value) / old_value) * 100
                            change_color = Fore.RED if change_percent > 0 else Fore.GREEN
                            logger.info(f"{Fore.CYAN}Threshold updated:{Style.RESET_ALL}")
                            logger.info(f"  {category}.{key}:")
                            logger.info(f"    Old: {Fore.YELLOW}{old_value:.2f}{Style.RESET_ALL}")
                            logger.info(f"    New: {Fore.YELLOW}{value:.2f}{Style.RESET_ALL}")
                            logger.info(f"    Change: {change_color}{change_percent:+.1f}%{Style.RESET_ALL}")

            if changes_made:
                # Save updated thresholds to config file
                config_path = Path(__file__).parent / "config" / "thresholds.json"
                with open(config_path, "w") as f:
                    json.dump(self.thresholds, f, indent=4)

                logger.info(f"{Fore.GREEN}✓ Configuration successfully updated and saved{Style.RESET_ALL}")
                self._log_threshold_history()  # Log the complete history after update
            else:
                logger.info(f"{Fore.YELLOW}No threshold adjustments were applied{Style.RESET_ALL}")

        except Exception as e:
            logger.error(f"Failed to apply threshold adjustments: {e!s}")
            logger.error(f"Adjustments attempted: {json.dumps(adjustments, indent=2)}")
            logger.error(f"Current thresholds: {json.dumps(self.thresholds, indent=2)}")

    def _create_frame_sequence(self) -> str | None:
        """
        Create a sequence image from frame history with timestamps.
        Includes frames before and after the fall detection.
        If video is too short, reuses the last available frame.

        Returns:
            Path to the saved sequence image, or None if not enough frames
        """
        if len(self.frame_history) < self.max_history_frames:
            return None

        try:
            # Calculate dimensions for the sequence image
            frame_height, frame_width = self.frame_history[0].shape[:2]
            total_frames = len(self.frame_history) + self.max_post_fall_frames
            sequence_width = frame_width * 3  # 3 frames per row
            sequence_height = frame_height * ((total_frames + 2) // 3)  # Calculate rows needed

            # Create blank image for the sequence
            sequence = np.zeros((sequence_height, sequence_width, 3), dtype=np.uint8)

            # Add pre-fall frames to sequence with timestamps
            for i, (frame, timestamp) in enumerate(zip(self.frame_history, self.frame_timestamps, strict=False)):
                row = i // 3
                col = i % 3
                y_start = row * frame_height
                x_start = col * frame_width

                # Add frame to sequence
                sequence[y_start : y_start + frame_height, x_start : x_start + frame_width] = frame

                # Add timestamp with milliseconds
                font = cv2.FONT_HERSHEY_SIMPLEX
                font_scale = 0.5
                thickness = 1
                time_diff = self.frame_timestamps[-1] - timestamp
                timestamp_str = f"t-{time_diff:.3f}s"
                cv2.putText(
                    sequence,
                    timestamp_str,
                    (x_start + 10, y_start + frame_height - 10),
                    font,
                    font_scale,
                    (255, 255, 255),
                    thickness,
                )

                # Add red border to the frame where fall was detected
                if i == len(self.frame_history) - 1:
                    cv2.rectangle(
                        sequence,
                        (x_start, y_start),
                        (x_start + frame_width, y_start + frame_height),
                        (0, 0, 255),
                        3,
                    )

            # Add post-fall frames to sequence with timestamps
            for i in range(self.max_post_fall_frames):
                row = (i + len(self.frame_history)) // 3
                col = (i + len(self.frame_history)) % 3
                y_start = row * frame_height
                x_start = col * frame_width

                # Use the last available frame if we don't have enough post-fall frames
                if i < len(self.post_fall_frames):
                    frame = self.post_fall_frames[i]
                    timestamp = self.post_fall_timestamps[i]
                else:
                    frame = self.post_fall_frames[-1] if self.post_fall_frames else self.frame_history[-1]
                    timestamp = (
                        self.post_fall_timestamps[-1] if self.post_fall_timestamps else self.frame_timestamps[-1]
                    )

                # Add frame to sequence
                sequence[y_start : y_start + frame_height, x_start : x_start + frame_width] = frame

                # Add timestamp with milliseconds
                time_diff = timestamp - self.frame_timestamps[-1]
                timestamp_str = f"t+{time_diff:.3f}s"
                cv2.putText(
                    sequence,
                    timestamp_str,
                    (x_start + 10, y_start + frame_height - 10),
                    font,
                    font_scale,
                    (255, 255, 255),
                    thickness,
                )

                # Add "(reused)" text if we're reusing a frame
                if i >= len(self.post_fall_frames):
                    cv2.putText(
                        sequence,
                        "(reused)",
                        (x_start + 10, y_start + 30),
                        font,
                        font_scale,
                        (0, 255, 0),
                        thickness,
                    )

            # Add collection status text
            if self.is_collecting_post_fall:
                status_text = f"Collecting post-fall frames: {len(self.post_fall_frames)}/{self.max_post_fall_frames}"
                cv2.putText(
                    sequence,
                    status_text,
                    (10, 30),
                    font,
                    font_scale,
                    (0, 255, 0),
                    thickness,
                )

            # Save sequence image with unique filename
            sequence_path = f"temp_frame_sequence_{int(time.time() * 1000)}.jpg"
            cv2.imwrite(sequence_path, sequence)

            # Clean up old sequence file if it exists
            if hasattr(self, "last_sequence_path") and Path(self.last_sequence_path).exists():
                try:
                    Path(self.last_sequence_path).unlink()
                except Exception as e:
                    logger.error(f"Error cleaning up old sequence file: {e!s}")

            self.last_sequence_path = sequence_path  # Store path for display
            return sequence_path

        except Exception as e:
            logger.error(f"Error creating frame sequence: {e!s}")
            return None

    def _analysis_worker(self):
        """Worker thread that processes frames from the queue."""
        while True:
            try:
                # Get frame data from queue
                frame_data = self.frame_queue.get()
                if frame_data is None:  # Sentinel value to stop the thread
                    break

                frame, landmarks, timestamp = frame_data
                self.queue_status["total_processed"] += 1

                # Check for potential fall
                if landmarks is not None:
                    potential_fall = self.alert.detect_fall(landmarks)
                    if potential_fall and not self.fall_confirmed:
                        current_time = time.time()
                        if (
                            current_time - self.last_llm_request_time >= self.llm_cooldown
                            and self._pose_changed_significantly(landmarks)
                        ):
                            logger.info("Potential fall detected! Queueing for LLM analysis...")

                            # Create and save frame sequence
                            sequence_path = self._create_frame_sequence()
                            if sequence_path:
                                # Submit analysis task to thread pool
                                self.thread_pool.submit(self._analyze_fall, sequence_path, landmarks)

                self.frame_queue.task_done()

            except Exception as e:
                logger.error(f"Error in analysis worker: {e!s}")

    def _analyze_fall(self, sequence_path: str, landmarks):
        """Analyze potential fall in a separate thread."""
        try:
            # Calculate threshold values
            threshold_values = self._calculate_threshold_values(landmarks)

            # Get LLM analysis
            analysis = asyncio.run(self.nanny.analyze_image(sequence_path, threshold_values))
            logger.info(f"LLM Analysis: {analysis}")

            # Put result in analysis queue
            self.analysis_queue.put((analysis, threshold_values))

        except Exception as e:
            logger.error(f"Error during fall analysis: {e!s}")
        finally:
            # Clean up temp file
            Path(sequence_path).unlink(missing_ok=True)
            self.last_llm_request_time = time.time()

    def _calculate_threshold_values(self, landmarks):
        """Calculate threshold values for fall detection."""
        # ... (implement threshold calculations)
        return {}

    def _update_logs(self) -> None:
        """Update the log text widget with new messages from the queue."""
        try:
            while True:
                try:
                    # Get message from queue without blocking
                    message = log_queue.get_nowait()

                    # Enable text widget for editing
                    self.log_text.configure(state="normal")

                    # Add message with timestamp
                    self.log_text.insert(tk.END, f"{message}\n")

                    # Scroll to bottom
                    self.log_text.see(tk.END)

                    # Disable text widget for editing
                    self.log_text.configure(state="disabled")

                except queue.Empty:
                    break

            # Schedule next update
            if hasattr(self, "root"):
                self.root.after(100, self._update_logs)

        except Exception as e:
            logger.error(f"Error updating logs: {e!s}")

    def _update_queue_status(self) -> None:
        """Update queue status display in tkinter window."""
        try:
            if hasattr(self, "queue_status_label"):
                status_text = (
                    f"Queue Status:\n"
                    f"Frames Queued: {self.frame_queue.qsize()}\n"
                    f"Total Queued: {self.queue_status["total_queued"]}\n"
                    f"Total Processed: {self.queue_status["total_processed"]}\n"
                    f"Dropped Frames: {self.queue_status["dropped_frames"]}"
                )
                self.queue_status_label.config(text=status_text)

            # Schedule next update
            if hasattr(self, "root"):
                self.root.after(100, self._update_queue_status)

        except Exception as e:
            logger.error(f"Error updating queue status: {e!s}")

    def add_algorithm_fall_subscriber(self, callback: callable) -> None:
        """
        Add a subscriber for algorithm-detected falls.

        Args:
            callback: Function to call when algorithm detects a fall.
                     Will be called with (frame, landmarks, timestamp)
        """
        self.algorithm_fall_subscribers.append(callback)

    def add_confirmed_fall_subscriber(self, callback: callable) -> None:
        """
        Add a subscriber for LLM-confirmed falls.

        Args:
            callback: Function to call when LLM confirms a fall.
                     Will be called with (frame_history, frame_timestamps, analysis_text, timestamp)
        """
        self.confirmed_fall_subscribers.append(callback)

    def _notify_algorithm_fall(self, frame: np.ndarray, landmarks, timestamp: float) -> None:
        """
        Notify all algorithm fall subscribers.

        Args:
            frame: The frame where fall was detected
            landmarks: The pose landmarks
            timestamp: Time of detection
        """
        for subscriber in self.algorithm_fall_subscribers:
            try:
                subscriber(frame.copy(), landmarks, timestamp)
            except Exception as e:
                logger.error(f"Error in algorithm fall subscriber: {e!s}")

    def _notify_confirmed_fall(self, _: str, analysis: str, confidence_level: int) -> None:
        """
        Notify all confirmed fall subscribers.

        Args:
            sequence_path: Path to the frame sequence image (unused)
            analysis: The LLM analysis text
            timestamp: Time of confirmation
        """
        for subscriber in self.confirmed_fall_subscribers:
            try:
                # Pass the actual frame history and timestamps instead of the sequence path
                subscriber(self.frame_history.copy(), self.frame_timestamps.copy(), analysis, confidence_level)
            except Exception as e:
                logger.error(f"Error in confirmed fall subscriber: {e!s}")

    def process_frame(self, frame: np.ndarray) -> tuple[np.ndarray, bool]:
        """Process a single frame for fall detection."""
        # Reduce frame size by 4x
        height, width = frame.shape[:2]
        frame = cv2.resize(frame, (width // 2, height // 2))

        # Convert frame to RGB for pose detection
        rgb_frame = cv2.cvtColor(frame, cv2.COLOR_BGR2RGB)

        # Process with MediaPipe pose detection
        results = self.alert.pose.process(rgb_frame)

        # Update frame history
        current_time = time.time()

        # Only update frame history every 0.5 seconds
        if not self.frame_timestamps or (current_time - self.frame_timestamps[-1] >= 0.5):
            self.frame_history.append(frame.copy())
            self.frame_timestamps.append(current_time)

            # Keep only the last N frames
            if len(self.frame_history) > self.max_history_frames:
                self.frame_history.pop(0)
                self.frame_timestamps.pop(0)

        # Collect post-fall frames if needed
        if self.is_collecting_post_fall:
            self.post_fall_frame_count += 1
            if (
                self.post_fall_frame_count >= self.post_fall_frame_interval
                and len(self.post_fall_frames) < self.max_post_fall_frames
            ):
                self.post_fall_frames.append(frame.copy())
                self.post_fall_timestamps.append(current_time)
                self.post_fall_frame_count = 0
                logger.info(f"Collected post-fall frame {len(self.post_fall_frames)}/{self.max_post_fall_frames}")

            # If we've collected enough frames or if we've waited long enough (3 seconds), proceed with analysis
            if len(self.post_fall_frames) >= self.max_post_fall_frames or (
                current_time - self.frame_timestamps[-1] > 3.0
            ):
                self.is_collecting_post_fall = False
                logger.info("Finished collecting post-fall frames")

                # Create and save frame sequence
                sequence_path = self._create_frame_sequence()
                if sequence_path:
                    # Submit analysis task to thread pool
                    self.thread_pool.submit(self._analyze_fall, sequence_path, results.pose_landmarks)

        # Draw POI if person is detected
        if results.pose_landmarks:
            frame = self.draw_poi(frame, results.pose_landmarks)

            # Try to add frame to queue, drop if full
            try:
                frame_data = (frame.copy(), results.pose_landmarks, current_time)
                self.frame_queue.put_nowait(frame_data)
                self.queue_status["total_queued"] += 1
                logger.debug(f"Frame queued. Queue size: {self.frame_queue.qsize()}")

                # Check for potential fall
                if self.alert.detect_fall(results.pose_landmarks):
                    current_time = time.time()
                    # Ignore detections in the first 3 seconds
                    if current_time - self.start_time < 3:
                        logger.info("Ignoring detection within first 3 seconds")
                        return frame, self.fall_confidence
                    if (
                        current_time - self.last_llm_request_time >= self.llm_cooldown
                        and self._pose_changed_significantly(results.pose_landmarks)
                    ):
                        # Start collecting post-fall frames
                        self.is_collecting_post_fall = True
                        self.post_fall_frames = []
                        self.post_fall_timestamps = []
                        self.post_fall_frame_count = 0

                        # Notify algorithm fall subscribers at this point
                        self._notify_algorithm_fall(frame, results.pose_landmarks, current_time)

                        logger.info("Potential fall detected! Starting post-fall frame collection...")

            except queue.Full:
                self.queue_status["dropped_frames"] += 1
                logger.warning("Frame queue full, dropping frame")

        # Check for analysis results
        try:
            while not self.analysis_queue.empty():
                analysis, threshold_values = self.analysis_queue.get_nowait()

                # Process analysis result
                # Extract the confidence level from the <fall_confidence> tags
                confidence_level = re.search(r"<fall_confidence>(.*?)</fall_confidence>", analysis)
                if confidence_level:
                    confidence_level = int(confidence_level.group(1))
                    logger.info(f"Fall confidence level: {confidence_level}")
                else:
                    logger.error("No fall confidence level found")
                    confidence_level = 100.0
<<<<<<< HEAD
                self.fall_confidence_level = confidence_level
                # self.fall_confirmed = True
                self.current_warning_frames = self.warning_frames

                if self.fall_confidence_level >= self.confirmed_fall_confidence_level:
=======
                self.fall_confidence = confidence_level
                # self.fall_confirmed = True
                self.current_warning_frames = self.warning_frames

                if self.fall_confidence >= self.confirmed_fall_confidence_level:
>>>>>>> 302f780a
                    self.fall_confirmed = True
                    # Notify confirmed fall subscribers
                    if hasattr(self, "frame_history") and hasattr(self, "frame_timestamps"):
                        self._notify_confirmed_fall(None, analysis, self.confirmed_fall_confidence_level)

                # Check for threshold adjustments
                if "THRESHOLD_ADJUSTMENT:" in analysis:
                    self._process_threshold_adjustment(analysis)

        except queue.Empty:
            pass

        # Add warning overlay if fall is confirmed
        if self.fall_confirmed and self.current_warning_frames > 0:
            frame = self.alert.add_warning_overlay(frame)
            self.current_warning_frames -= 1
            if self.current_warning_frames == 0:
                logger.info("Fall warning period ended")
                self.fall_confirmed = False

<<<<<<< HEAD
        return frame, self.fall_confidence_level
=======
        return frame, self.fall_confidence
>>>>>>> 302f780a

    def process_video(self, video_path: str) -> None:
        """
        Process a video file for fall detection.

        Args:
            video_path: Path to the video file to process
        """
        logger.info(f"Starting video processing: {video_path}")
        self.is_processing_video = True
        cap = cv2.VideoCapture(video_path)

        if not cap.isOpened():
            logger.error(f"Error opening video file: {video_path}")
            return

        try:
            frame_count = 0
            while cap.isOpened():
                ret, frame = cap.read()
                if not ret:
                    break

                frame_count += 1
                if frame_count % 30 == 0:  # Log every 30 frames
                    logger.debug(f"Processing frame {frame_count}")
                    logger.info(
                        f"Queue Status - Size: {self.frame_queue.qsize()}, "
                        + f"Processed: {self.queue_status["total_processed"]}, "
                        + f"Dropped: {self.queue_status["dropped_frames"]}"
                    )

                # Process frame
                processed_frame, fall_confidence = self.process_frame(frame)

                # Display result
                cv2.imshow("Fall Detection", processed_frame)

                # Break if 'q' is pressed
                if cv2.waitKey(1) & 0xFF == ord("q"):
                    logger.info("Video processing stopped by user")
                    break

                # Small delay to allow queue processing
                time.sleep(0.001)

        finally:
            self.is_processing_video = False
            cap.release()
            cv2.destroyAllWindows()

            # Wait for remaining frames to be processed
            logger.info("Waiting for remaining frames to be processed...")
            self.frame_queue.join()
            logger.info("Video processing completed")

    def __del__(self):
        """Cleanup when the controller is destroyed."""
        # Stop analysis worker
        if hasattr(self, "frame_queue"):
            self.frame_queue.put(None)

        # Shutdown thread pool
        if hasattr(self, "thread_pool"):
            self.thread_pool.shutdown(wait=True)

    def _process_threshold_adjustment(self, analysis: str) -> None:
        """
        Process threshold adjustments from LLM analysis.

        Args:
            analysis: The analysis string containing threshold adjustments
        """
        try:
            # Extract the JSON part between THRESHOLD_ADJUSTMENT: and the next newline
            start_idx = analysis.find("THRESHOLD_ADJUSTMENT:") + len("THRESHOLD_ADJUSTMENT:")
            json_str = analysis[start_idx:].strip()

            # Parse the JSON adjustments
            adjustments = json.loads(json_str)
            logger.info(f"Processing threshold adjustments: {json.dumps(adjustments, indent=2)}")

            # Apply the adjustments
            self._apply_threshold_adjustments(adjustments)

        except json.JSONDecodeError as e:
            logger.error(f"Failed to parse threshold adjustments: {e!s}")
            logger.error(f"Raw adjustment string: {json_str}")
        except Exception as e:
            logger.error(f"Error processing threshold adjustments: {e!s}")
            logger.error(f"Analysis text: {analysis}")

    def draw_poi(self, frame: np.ndarray, landmarks) -> np.ndarray:
        """
        Draw Point of Interest markers and calculation points on detected persons.

        Args:
            frame: The video frame to draw on
            landmarks: MediaPipe pose landmarks

        Returns:
            Frame with all calculation points and thresholds drawn
        """
        if landmarks is None:
            return frame

        height, width = frame.shape[:2]

        # Get all key points used in calculations
        left_shoulder = landmarks.landmark[self.alert.mp_pose.PoseLandmark.LEFT_SHOULDER]
        right_shoulder = landmarks.landmark[self.alert.mp_pose.PoseLandmark.RIGHT_SHOULDER]
        left_hip = landmarks.landmark[self.alert.mp_pose.PoseLandmark.LEFT_HIP]
        right_hip = landmarks.landmark[self.alert.mp_pose.PoseLandmark.RIGHT_HIP]

        # Get head points (nose and ears)
        nose = landmarks.landmark[self.alert.mp_pose.PoseLandmark.NOSE]
        left_ear = landmarks.landmark[self.alert.mp_pose.PoseLandmark.LEFT_EAR]
        right_ear = landmarks.landmark[self.alert.mp_pose.PoseLandmark.RIGHT_EAR]

        # Convert normalized coordinates to pixel coordinates
        ls_x = int(left_shoulder.x * width)
        ls_y = int(left_shoulder.y * height)
        rs_x = int(right_shoulder.x * width)
        rs_y = int(right_shoulder.y * height)
        lh_x = int(left_hip.x * width)
        lh_y = int(left_hip.y * height)
        rh_x = int(right_hip.x * width)
        rh_y = int(right_hip.y * height)

        # Convert head points to pixel coordinates
        nose_x = int(nose.x * width)
        nose_y = int(nose.y * height)
        le_x = int(left_ear.x * width)
        le_y = int(left_ear.y * height)
        re_x = int(right_ear.x * width)
        re_y = int(right_ear.y * height)

        # Calculate center points
        shoulder_center_x = (ls_x + rs_x) // 2
        shoulder_center_y = (ls_y + rs_y) // 2
        hip_center_x = (lh_x + rh_x) // 2
        hip_center_y = (lh_y + rh_y) // 2

        # Calculate head center and orientation
        head_center_x = (le_x + re_x) // 2
        head_center_y = (le_y + re_y) // 2

        # Draw shoulder points and line
        cv2.circle(frame, (ls_x, ls_y), 5, (0, 255, 255), -1)  # Left shoulder (cyan)
        cv2.circle(frame, (rs_x, rs_y), 5, (0, 255, 255), -1)  # Right shoulder (cyan)
        cv2.line(frame, (ls_x, ls_y), (rs_x, rs_y), (0, 255, 255), 2)  # Shoulder line

        # Draw hip points and line
        cv2.circle(frame, (lh_x, lh_y), 5, (255, 255, 0), -1)  # Left hip (yellow)
        cv2.circle(frame, (rh_x, rh_y), 5, (255, 255, 0), -1)  # Right hip (yellow)
        cv2.line(frame, (lh_x, lh_y), (rh_x, rh_y), (255, 255, 0), 2)  # Hip line

        # Draw head points and line
        cv2.circle(frame, (nose_x, nose_y), 5, (255, 0, 0), -1)  # Nose (blue)
        cv2.circle(frame, (le_x, le_y), 5, (255, 0, 0), -1)  # Left ear (blue)
        cv2.circle(frame, (re_x, re_y), 5, (255, 0, 0), -1)  # Right ear (blue)
        cv2.line(frame, (le_x, le_y), (re_x, re_y), (255, 0, 0), 2)  # Head line

        # Draw center points
        cv2.circle(frame, (shoulder_center_x, shoulder_center_y), 8, (0, 255, 0), -1)  # Shoulder center (green)
        cv2.circle(frame, (hip_center_x, hip_center_y), 8, (0, 255, 0), -1)  # Hip center (green)
        cv2.circle(frame, (head_center_x, head_center_y), 8, (0, 0, 255), -1)  # Head center (red)

        # Draw vertical distance lines
        cv2.line(
            frame, (shoulder_center_x, shoulder_center_y), (hip_center_x, hip_center_y), (255, 0, 255), 2
        )  # Torso vertical line (magenta)

        cv2.line(
            frame, (head_center_x, head_center_y), (shoulder_center_x, shoulder_center_y), (255, 0, 255), 2
        )  # Head to shoulder line (magenta)

        # Draw fall threshold line (horizontal line at threshold height)
        threshold_y = int(height * self.alert.fall_threshold)
        cv2.line(frame, (0, threshold_y), (width, threshold_y), (0, 0, 255), 1)  # Threshold line (red)

        # Add text labels
        font = cv2.FONT_HERSHEY_SIMPLEX
        font_scale = 0.5
        thickness = 1

        # Label shoulder points
        cv2.putText(frame, "LS", (ls_x + 10, ls_y), font, font_scale, (0, 255, 255), thickness)
        cv2.putText(frame, "RS", (rs_x + 10, rs_y), font, font_scale, (0, 255, 255), thickness)

        # Label hip points
        cv2.putText(frame, "LH", (lh_x + 10, lh_y), font, font_scale, (255, 255, 0), thickness)
        cv2.putText(frame, "RH", (rh_x + 10, rh_y), font, font_scale, (255, 255, 0), thickness)

        # Label head points
        cv2.putText(frame, "N", (nose_x + 10, nose_y), font, font_scale, (255, 0, 0), thickness)
        cv2.putText(frame, "LE", (le_x + 10, le_y), font, font_scale, (255, 0, 0), thickness)
        cv2.putText(frame, "RE", (re_x + 10, re_y), font, font_scale, (255, 0, 0), thickness)

        # Label centers
        cv2.putText(frame, "SC", (shoulder_center_x + 10, shoulder_center_y), font, font_scale, (0, 255, 0), thickness)
        cv2.putText(frame, "HC", (hip_center_x + 10, hip_center_y), font, font_scale, (0, 255, 0), thickness)
        cv2.putText(frame, "HD", (head_center_x + 10, head_center_y), font, font_scale, (0, 0, 255), thickness)

        # Label threshold
        cv2.putText(
            frame,
            f"Fall Threshold: {self.alert.fall_threshold:.2f}",
            (10, threshold_y - 10),
            font,
            font_scale,
            (0, 0, 255),
            thickness,
        )

        return frame

    def _pose_changed_significantly(self, current_pose) -> bool:
        """
        Check if the current pose has changed significantly from the last pose.

        Args:
            current_pose: Current pose landmarks

        Returns:
            True if pose has changed significantly, False otherwise
        """
        if self.last_pose_data is None:
            self.last_pose_data = current_pose
            return True

        # Get key points for comparison
        current_points = {
            "shoulder_y": (
                current_pose.landmark[self.alert.mp_pose.PoseLandmark.LEFT_SHOULDER].y
                + current_pose.landmark[self.alert.mp_pose.PoseLandmark.RIGHT_SHOULDER].y
            )
            * 0.5,
            "hip_y": (
                current_pose.landmark[self.alert.mp_pose.PoseLandmark.LEFT_HIP].y
                + current_pose.landmark[self.alert.mp_pose.PoseLandmark.RIGHT_HIP].y
            )
            * 0.5,
            "nose_y": current_pose.landmark[self.alert.mp_pose.PoseLandmark.NOSE].y,
        }

        last_points = {
            "shoulder_y": (
                self.last_pose_data.landmark[self.alert.mp_pose.PoseLandmark.LEFT_SHOULDER].y
                + self.last_pose_data.landmark[self.alert.mp_pose.PoseLandmark.RIGHT_SHOULDER].y
            )
            * 0.5,
            "hip_y": (
                self.last_pose_data.landmark[self.alert.mp_pose.PoseLandmark.LEFT_HIP].y
                + self.last_pose_data.landmark[self.alert.mp_pose.PoseLandmark.RIGHT_HIP].y
            )
            * 0.5,
            "nose_y": self.last_pose_data.landmark[self.alert.mp_pose.PoseLandmark.NOSE].y,
        }

        # Check if any key point has moved significantly
        threshold = self.thresholds["pose_detection"]["movement_threshold"]
        shoulder_diff = abs(current_points["shoulder_y"] - last_points["shoulder_y"])
        hip_diff = abs(current_points["hip_y"] - last_points["hip_y"])
        nose_diff = abs(current_points["nose_y"] - last_points["nose_y"])

        # Only consider it a significant change if multiple points have moved
        significant_movement = (
            (shoulder_diff > threshold and hip_diff > threshold)
            or (shoulder_diff > threshold and nose_diff > threshold)
            or (hip_diff > threshold and nose_diff > threshold)
        )

        if significant_movement:
            self.last_pose_data = current_pose
            return True

        return False<|MERGE_RESOLUTION|>--- conflicted
+++ resolved
@@ -14,7 +14,6 @@
 from pathlib import Path
 
 import cv2
-import re
 import matplotlib
 import matplotlib.pyplot as plt
 import numpy as np
@@ -175,11 +174,7 @@
                     "hip_ratio_threshold": 1.5,
                 },
                 "pose_detection": {"movement_threshold": 0.15},
-<<<<<<< HEAD
                 "fall_detection": {"confidence_threshold": 50},
-=======
-                "fall_detection": {"confidence_threshold": 70},
->>>>>>> 302f780a
                 "llm": {"cooldown_seconds": 5},
                 "warning": {"frames": 5},
                 "auto_update": {"enabled": False, "min_confidence": 0.8, "max_adjustment": 0.1, "update_frequency": 5},
@@ -189,11 +184,7 @@
         self.warning_frames = self.thresholds["warning"]["frames"]
         self.current_warning_frames = 0
         self.fall_confirmed = False
-<<<<<<< HEAD
         self.fall_confidence_level = 0
-=======
-        self.fall_confidence = 0
->>>>>>> 302f780a
         self.is_processing_video = False
         self.last_llm_request_time = 0
         self.llm_cooldown = self.thresholds["llm"]["cooldown_seconds"]
@@ -1143,19 +1134,11 @@
                 else:
                     logger.error("No fall confidence level found")
                     confidence_level = 100.0
-<<<<<<< HEAD
                 self.fall_confidence_level = confidence_level
                 # self.fall_confirmed = True
                 self.current_warning_frames = self.warning_frames
 
                 if self.fall_confidence_level >= self.confirmed_fall_confidence_level:
-=======
-                self.fall_confidence = confidence_level
-                # self.fall_confirmed = True
-                self.current_warning_frames = self.warning_frames
-
-                if self.fall_confidence >= self.confirmed_fall_confidence_level:
->>>>>>> 302f780a
                     self.fall_confirmed = True
                     # Notify confirmed fall subscribers
                     if hasattr(self, "frame_history") and hasattr(self, "frame_timestamps"):
@@ -1176,11 +1159,7 @@
                 logger.info("Fall warning period ended")
                 self.fall_confirmed = False
 
-<<<<<<< HEAD
         return frame, self.fall_confidence_level
-=======
-        return frame, self.fall_confidence
->>>>>>> 302f780a
 
     def process_video(self, video_path: str) -> None:
         """
