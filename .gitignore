--- conflicted
+++ resolved
@@ -183,11 +183,8 @@
 # PyCharm
 .idea/
 
-<<<<<<< HEAD
 # media files
 *.mp4
-=======
 
 # Ignore all files in the test_output directory
-test_output/*
->>>>>>> 3d736b39
+test_output/*